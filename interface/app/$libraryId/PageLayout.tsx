import { Outlet } from 'react-router';
import { TOP_BAR_HEIGHT } from './TopBar';

export const Component = () => {
	return (
<<<<<<< HEAD
		<PageLayoutContext.Provider value={{ ref }}>
			<div
				className={clsx(
					'custom-scroll page-scroll app-background relative flex h-screen w-full flex-col'
				)}
			>
				<DragRegion ref={ref} />
				<div className="flex h-full w-full flex-col p-5 pt-0">
					<Outlet />
				</div>
=======
		<div
			className="custom-scrol page-scroll app-background flex h-screen w-full flex-col"
			style={{ paddingTop: TOP_BAR_HEIGHT }}
		>
			<div className="flex h-screen w-full flex-col p-5">
				<Outlet />
>>>>>>> b224e238
			</div>
		</div>
	);
};<|MERGE_RESOLUTION|>--- conflicted
+++ resolved
@@ -3,7 +3,6 @@
 
 export const Component = () => {
 	return (
-<<<<<<< HEAD
 		<PageLayoutContext.Provider value={{ ref }}>
 			<div
 				className={clsx(
@@ -14,14 +13,6 @@
 				<div className="flex h-full w-full flex-col p-5 pt-0">
 					<Outlet />
 				</div>
-=======
-		<div
-			className="custom-scrol page-scroll app-background flex h-screen w-full flex-col"
-			style={{ paddingTop: TOP_BAR_HEIGHT }}
-		>
-			<div className="flex h-screen w-full flex-col p-5">
-				<Outlet />
->>>>>>> b224e238
 			</div>
 		</div>
 	);
