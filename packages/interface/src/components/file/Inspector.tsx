import { Transition } from '@headlessui/react';
import { ShareIcon } from '@heroicons/react/solid';
import { FilePath } from '@sd/core';
import { Button } from '@sd/ui';
import { Input, TextArea } from '@sd/ui';
import moment from 'moment';
import { Heart, Link } from 'phosphor-react';
import React from 'react';

import { default as types } from '../../constants/file-types.json';
<<<<<<< HEAD
import { TextArea } from '../primitive';
=======
import { useExplorerState } from './FileList';
>>>>>>> 2fe3fcc0
import FileThumb from './FileThumb';

interface MetaItemProps {
	title: string;
	value: string | React.ReactNode;
}

const MetaItem = (props: MetaItemProps) => {
	return (
		<div className="flex flex-col px-3 py-1 meta-item">
			<h5 className="text-xs font-bold">{props.title}</h5>
			{typeof props.value === 'string' ? (
				<p className="text-xs text-gray-600 break-all truncate dark:text-gray-300">{props.value}</p>
			) : (
				props.value
			)}
		</div>
	);
};

const Divider = () => <div className="w-full my-1 h-[1px] bg-gray-100 dark:bg-gray-550" />;

export const Inspector = (props: { selectedFile?: FilePath; locationId: number }) => {
	// const { selectedRowIndex } = useExplorerState();
	// const isOpen = !!props.selectedFile;

	const file_path = props.selectedFile;

	return (
		<Transition
			show={true}
			enter="transition-translate ease-in-out duration-200"
			enterFrom="translate-x-64"
			enterTo="translate-x-0"
			leave="transition-translate ease-in-out duration-200"
			leaveFrom="translate-x-0"
			leaveTo="translate-x-64"
		>
			<div className="top-0 right-0 h-full m-2 border border-gray-100 rounded-lg w-60 dark:border-gray-850 ">
				{!!file_path && (
					<div className="flex flex-col h-full overflow-hidden bg-white rounded-lg select-text dark:bg-gray-600 bg-opacity-70">
						<div className="flex items-center justify-center w-full h-64 overflow-hidden rounded-t-lg bg-gray-50 dark:bg-gray-900">
							<FileThumb
								hasThumbnailOverride={false}
								className="!m-0 flex flex-shrink flex-grow-0"
								file={file_path}
								locationId={props.locationId}
							/>
						</div>
						<h3 className="pt-3 pl-3 text-base font-bold">{file_path?.name}</h3>
						<div className="flex flex-row m-3 space-x-2">
							<Button size="sm" noPadding>
								<Heart className="w-[18px] h-[18px]" />
							</Button>
							<Button size="sm" noPadding>
								<ShareIcon className="w-[18px] h-[18px]" />
							</Button>
							<Button size="sm" noPadding>
								<Link className="w-[18px] h-[18px]" />
							</Button>
						</div>
						{file_path?.file?.cas_id && (
							<MetaItem title="Unique Content ID" value={file_path.file.cas_id as string} />
						)}
						<Divider />
						<MetaItem title="Uri" value={file_path?.materialized_path as string} />
						<Divider />
						<MetaItem
							title="Date Created"
							value={moment(file_path?.date_created).format('MMMM Do YYYY, h:mm:ss a')}
						/>
						<Divider />
						<MetaItem
							title="Date Indexed"
							value={moment(file_path?.date_indexed).format('MMMM Do YYYY, h:mm:ss a')}
						/>
						<Divider />
						{!file_path?.is_dir && (
							<>
								<div className="flex flex-row items-center px-3 py-2 meta-item">
									{file_path?.extension && (
										<span className="inline px-1 mr-1 text-xs font-bold uppercase bg-gray-500 rounded-md text-gray-150">
											{file_path?.extension}
										</span>
									)}
									<p className="text-xs text-gray-600 break-all truncate dark:text-gray-300">
										{file_path?.extension
											? //@ts-ignore
											  types[file_path.extension.toUpperCase()]?.descriptions.join(' / ')
											: 'Unknown'}
									</p>
								</div>
								<Divider />
							</>
						)}
						<MetaItem
							title="Comment"
							value={<TextArea className="mt-2 text-xs leading-snug !py-2" />}
						/>

						{/* <div className="flex flex-row m-3">
              <Button size="sm">Mint</Button>
            </div> */}
						{/* <MetaItem title="Date Last Modified" value={file?.date_modified} />
            <MetaItem title="Date Indexed" value={file?.date_indexed} /> */}
					</div>
				)}
			</div>
		</Transition>
	);
};<|MERGE_RESOLUTION|>--- conflicted
+++ resolved
@@ -1,18 +1,12 @@
 import { Transition } from '@headlessui/react';
 import { ShareIcon } from '@heroicons/react/solid';
 import { FilePath } from '@sd/core';
-import { Button } from '@sd/ui';
-import { Input, TextArea } from '@sd/ui';
+import { Button, TextArea } from '@sd/ui';
 import moment from 'moment';
 import { Heart, Link } from 'phosphor-react';
 import React from 'react';
 
 import { default as types } from '../../constants/file-types.json';
-<<<<<<< HEAD
-import { TextArea } from '../primitive';
-=======
-import { useExplorerState } from './FileList';
->>>>>>> 2fe3fcc0
 import FileThumb from './FileThumb';
 
 interface MetaItemProps {
