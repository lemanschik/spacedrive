--- conflicted
+++ resolved
@@ -7,16 +7,9 @@
 		find: /^(~\/.+)/,
 		replacement: '$1',
 		async customResolver(source, importer) {
-<<<<<<< HEAD
-			const [repo, filePath] = importer.split('/packages/');
-			const [pkg] = filePath.split('/src/');
-
-			const sourcePath = source.substring(2);
-=======
 			const [pkg] = importer.split('/src/');
 
 			const [_, sourcePath] = source.split('~/');
->>>>>>> ff5b80cc
 
 			const absolutePath = `${pkg}/src/${sourcePath}`;
 
