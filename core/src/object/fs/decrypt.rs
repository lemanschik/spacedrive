use serde::{Deserialize, Serialize};
use specta::Type;
<<<<<<< HEAD
use std::{collections::VecDeque, path::PathBuf};
=======
use std::path::PathBuf;
use tokio::fs::File;
>>>>>>> 7e285dc4

use crate::{
	invalidate_query,
	job::{
		JobError, JobInitData, JobReportUpdate, JobResult, JobState, StatefulJob, WorkerContext,
	},
	util::error::FileIOError,
};

use super::{context_menu_fs_info, FsInfo};
pub struct FileDecryptorJob;
#[derive(Serialize, Deserialize, Debug)]
pub struct FileDecryptorJobState {}

// decrypt could have an option to restore metadata (and another specific option for file name? - would turn "output file" into "output path" in the UI)
#[derive(Serialize, Deserialize, Debug, Type, Hash)]
pub struct FileDecryptorJobInit {
	pub location_id: i32,
	pub path_id: i32,
	pub mount_associated_key: bool,
	pub output_path: Option<PathBuf>,
	pub password: Option<String>, // if this is set, we can assume the user chose password decryption
	pub save_to_library: Option<bool>,
}

#[derive(Serialize, Deserialize, Debug)]
pub struct FileDecryptorJobStep {
	pub fs_info: FsInfo,
}

impl JobInitData for FileDecryptorJobInit {
	type Job = FileDecryptorJob;
}

#[async_trait::async_trait]
impl StatefulJob for FileDecryptorJob {
	type Init = FileDecryptorJobInit;
	type Data = FileDecryptorJobState;
	type Step = FileDecryptorJobStep;

	const NAME: &'static str = "file_decryptor";

	fn new() -> Self {
		Self {}
	}

	async fn init(&self, ctx: WorkerContext, state: &mut JobState<Self>) -> Result<(), JobError> {
		// enumerate files to decrypt
		// populate the steps with them (local file paths)
		let fs_info =
			context_menu_fs_info(&ctx.library.db, state.init.location_id, state.init.path_id)
				.await?;

		state.steps.push_back(FileDecryptorJobStep { fs_info });

		ctx.progress(vec![JobReportUpdate::TaskCount(state.steps.len())]);

		Ok(())
	}

	async fn execute_step(
		&self,
		ctx: WorkerContext,
		state: &mut JobState<Self>,
	) -> Result<(), JobError> {
<<<<<<< HEAD
		let step = &state.steps[0];
		let info = &step.fs_info;
		// let key_manager = &ctx.library.key_manager;

		// handle overwriting checks, and making sure there's enough available space
		// let output_path = state.init.output_path.clone().map_or_else(
		// 	|| {
		// 		let mut path = info.fs_path.clone();
		// 		let extension = path.extension().map_or("decrypted", |ext| {
		// 			if ext == BYTES_EXT {
		// 				""
		// 			} else {
		// 				"decrypted"
		// 			}
		// 		});
		// 		path.set_extension(extension);
		// 		path
		// 	},
		// 	|p| p,
		// );

		// let mut reader = File::open(info.fs_path.clone()).await?;
		// let mut writer = File::create(output_path).await?;

		// let header = FileHeader::from_reader_async(&mut reader, ENCRYPTED_FILE_MAGIC_BYTES).await?;

		// let keys = key_manager.enumerate_hashed_keys();
		// let master_key = header.decrypt_master_key(keys, FILE_KEYSLOT_CONTEXT)?;

		// let decryptor = Decryptor::new(master_key, header.get_nonce(), header.get_algorithm())?;

		// decryptor
		// 	.decrypt_streams_async(&mut reader, &mut writer, header.get_aad())
		// 	.await?;

		// // need to decrypt preview media/metadata, and maybe add an option in the UI so the user can chosoe to restore these values
		// // for now this can't easily be implemented, as we don't know what the new object id for the file will be (we know the old one, but it may differ)

		// ctx.progress(vec![JobReportUpdate::CompletedTaskCount(
		// 	state.step_number + 1,
		// )]);

		// Ok(())
		todo!()
=======
		let info = &&state.steps[0].fs_info;
		let key_manager = &ctx.library.key_manager;

		// handle overwriting checks, and making sure there's enough available space
		let output_path = state.init.output_path.clone().map_or_else(
			|| {
				let mut path = info.fs_path.clone();
				let extension = path.extension().map_or("decrypted", |ext| {
					if ext == BYTES_EXT {
						""
					} else {
						"decrypted"
					}
				});
				path.set_extension(extension);
				path
			},
			|p| p,
		);

		let mut reader = File::open(info.fs_path.clone())
			.await
			.map_err(|e| FileIOError::from((&info.fs_path, e)))?;
		let mut writer = File::create(&output_path)
			.await
			.map_err(|e| FileIOError::from((output_path, e)))?;

		let (header, aad) = FileHeader::from_reader(&mut reader).await?;

		let master_key = if let Some(password) = state.init.password.clone() {
			if let Some(save_to_library) = state.init.save_to_library {
				// we can do this first, as `find_key_index` requires a successful decryption (just like `decrypt_master_key`)
				let password_bytes = Protected::new(password.as_bytes().to_vec());

				if save_to_library {
					let index = header.find_key_index(password_bytes.clone()).await?;

					// inherit the encryption algorithm from the keyslot
					key_manager
						.add_to_keystore(
							Protected::new(password),
							header.algorithm,
							header.keyslots[index].hashing_algorithm,
							false,
							false,
							Some(header.keyslots[index].salt),
						)
						.await?;
				}

				header.decrypt_master_key(password_bytes).await?
			} else {
				return Err(JobError::JobDataNotFound(String::from(
					"Password decryption selected, but save to library boolean was not included",
				)));
			}
		} else {
			if state.init.mount_associated_key {
				for key in key_manager.dump_keystore().iter().filter(|x| {
					header
						.keyslots
						.iter()
						.any(|k| k.content_salt == x.content_salt)
				}) {
					key_manager.mount(key.uuid).await.ok();
				}
			}

			let keys = key_manager.enumerate_hashed_keys();

			header.decrypt_master_key_from_prehashed(keys).await?
		};

		let decryptor = Decryptor::new(master_key, header.nonce, header.algorithm)?;

		decryptor
			.decrypt_streams(&mut reader, &mut writer, &aad)
			.await?;

		// need to decrypt preview media/metadata, and maybe add an option in the UI so the user can chosoe to restore these values
		// for now this can't easily be implemented, as we don't know what the new object id for the file will be (we know the old one, but it may differ)

		ctx.progress(vec![JobReportUpdate::CompletedTaskCount(
			state.step_number + 1,
		)]);

		Ok(())
>>>>>>> 7e285dc4
	}

	async fn finalize(&mut self, ctx: WorkerContext, state: &mut JobState<Self>) -> JobResult {
		invalidate_query!(ctx.library, "search.paths");

		// mark job as successful
		Ok(Some(serde_json::to_value(&state.init)?))
	}
}<|MERGE_RESOLUTION|>--- conflicted
+++ resolved
@@ -1,11 +1,7 @@
 use serde::{Deserialize, Serialize};
 use specta::Type;
-<<<<<<< HEAD
-use std::{collections::VecDeque, path::PathBuf};
-=======
 use std::path::PathBuf;
 use tokio::fs::File;
->>>>>>> 7e285dc4
 
 use crate::{
 	invalidate_query,
@@ -71,10 +67,8 @@
 		ctx: WorkerContext,
 		state: &mut JobState<Self>,
 	) -> Result<(), JobError> {
-<<<<<<< HEAD
-		let step = &state.steps[0];
-		let info = &step.fs_info;
-		// let key_manager = &ctx.library.key_manager;
+		let info = &&state.steps[0].fs_info;
+		let key_manager = &ctx.library.key_manager;
 
 		// handle overwriting checks, and making sure there's enough available space
 		// let output_path = state.init.output_path.clone().map_or_else(
@@ -93,8 +87,12 @@
 		// 	|p| p,
 		// );
 
-		// let mut reader = File::open(info.fs_path.clone()).await?;
-		// let mut writer = File::create(output_path).await?;
+		// let mut reader = File::open(info.fs_path.clone())
+		// 	.await
+		// 	.map_err(|e| FileIOError::from((&info.fs_path, e)))?;
+		// let mut writer = File::create(&output_path)
+		// 	.await
+		// 	.map_err(|e| FileIOError::from((output_path, e)))?;
 
 		// let header = FileHeader::from_reader_async(&mut reader, ENCRYPTED_FILE_MAGIC_BYTES).await?;
 
@@ -116,95 +114,6 @@
 
 		// Ok(())
 		todo!()
-=======
-		let info = &&state.steps[0].fs_info;
-		let key_manager = &ctx.library.key_manager;
-
-		// handle overwriting checks, and making sure there's enough available space
-		let output_path = state.init.output_path.clone().map_or_else(
-			|| {
-				let mut path = info.fs_path.clone();
-				let extension = path.extension().map_or("decrypted", |ext| {
-					if ext == BYTES_EXT {
-						""
-					} else {
-						"decrypted"
-					}
-				});
-				path.set_extension(extension);
-				path
-			},
-			|p| p,
-		);
-
-		let mut reader = File::open(info.fs_path.clone())
-			.await
-			.map_err(|e| FileIOError::from((&info.fs_path, e)))?;
-		let mut writer = File::create(&output_path)
-			.await
-			.map_err(|e| FileIOError::from((output_path, e)))?;
-
-		let (header, aad) = FileHeader::from_reader(&mut reader).await?;
-
-		let master_key = if let Some(password) = state.init.password.clone() {
-			if let Some(save_to_library) = state.init.save_to_library {
-				// we can do this first, as `find_key_index` requires a successful decryption (just like `decrypt_master_key`)
-				let password_bytes = Protected::new(password.as_bytes().to_vec());
-
-				if save_to_library {
-					let index = header.find_key_index(password_bytes.clone()).await?;
-
-					// inherit the encryption algorithm from the keyslot
-					key_manager
-						.add_to_keystore(
-							Protected::new(password),
-							header.algorithm,
-							header.keyslots[index].hashing_algorithm,
-							false,
-							false,
-							Some(header.keyslots[index].salt),
-						)
-						.await?;
-				}
-
-				header.decrypt_master_key(password_bytes).await?
-			} else {
-				return Err(JobError::JobDataNotFound(String::from(
-					"Password decryption selected, but save to library boolean was not included",
-				)));
-			}
-		} else {
-			if state.init.mount_associated_key {
-				for key in key_manager.dump_keystore().iter().filter(|x| {
-					header
-						.keyslots
-						.iter()
-						.any(|k| k.content_salt == x.content_salt)
-				}) {
-					key_manager.mount(key.uuid).await.ok();
-				}
-			}
-
-			let keys = key_manager.enumerate_hashed_keys();
-
-			header.decrypt_master_key_from_prehashed(keys).await?
-		};
-
-		let decryptor = Decryptor::new(master_key, header.nonce, header.algorithm)?;
-
-		decryptor
-			.decrypt_streams(&mut reader, &mut writer, &aad)
-			.await?;
-
-		// need to decrypt preview media/metadata, and maybe add an option in the UI so the user can chosoe to restore these values
-		// for now this can't easily be implemented, as we don't know what the new object id for the file will be (we know the old one, but it may differ)
-
-		ctx.progress(vec![JobReportUpdate::CompletedTaskCount(
-			state.step_number + 1,
-		)]);
-
-		Ok(())
->>>>>>> 7e285dc4
 	}
 
 	async fn finalize(&mut self, ctx: WorkerContext, state: &mut JobState<Self>) -> JobResult {
